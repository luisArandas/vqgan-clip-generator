# This module is the interface for creating images and video from text prompts
# This should also serve as examples of how you can use the Engine class to create images and video using your own creativity.
# Feel free to extract the contents of these methods and use them to build your own sequences. 
# Change the image prompt weights over time
# Change the interval at which video frames are exported over time, to create the effect of speeding or slowing video
# Change the engine learning rate to increase or decrease the amount of change for each frame
# Create style transfer videos where each frame uses many image prompts, or many previous frames as image prompts.
# Create a zoom video where the shift_x and shift_x are functions of iteration to create spiraling zooms
# It's art. Go nuts!

from vqgan_clip.engine import Engine, VQGAN_CLIP_Config
from vqgan_clip.z_smoother import Z_Smoother
from tqdm.auto import tqdm
import os
import contextlib
import torch
import warnings
from PIL import ImageFile, Image, ImageChops, PngImagePlugin
ImageFile.LOAD_TRUNCATED_IMAGES = True
from torchvision.transforms import functional as TF
from vqgan_clip import _functional as VF

def image(output_filename,
        eng_config = VQGAN_CLIP_Config(),
        text_prompts = [],
        image_prompts = [],
        noise_prompts = [],
        init_image = None,
        iterations = 100,
        save_every = None,
        verbose = False,
        leave_progress_bar = True):
    """Generate a single image using VQGAN+CLIP. The configuration of the algorithms is done via a VQGAN_CLIP_Config instance.

    Args:
        * output_filename (str) : location to save the output image. Omit the file extension. 
        * eng_config (VQGAN_CLIP_Config, optional): An instance of VQGAN_CLIP_Config with attributes customized for your use. See the documentation for VQGAN_CLIP_Config().
        * text_prompts (str, optional) : Text that will be turned into a prompt via CLIP. Default = []  
        * image_prompts (str, optional) : Path to image that will be turned into a prompt via CLIP (analyzed for content). Default = []
        * noise_prompts (str, optional) : Random number seeds can be used as prompts using the same format as a text prompt. E.g. \'123:0.1|234:0.2|345:0.3\' Stories (^) are supported. Default = []
        * init_image (str, optional) : Path to an image file that will be used as the seed to generate output (analyzed for pixels).
        * iterations (int, optional) : Number of iterations of train() to perform before stopping. Default = 100 
        * save_every (int, optional) : An interim image will be saved as the final image is being generated. It's saved to the output location every save_every iterations, and training stats will be displayed. Default = None  
        * verbose (boolean, optional) : When true, prints diagnostic data every time a video frame is saved. Defaults to False.
        * leave_progress_bar (boolean, optional) : When False, the tqdm progress bar will disappear when the work is completed. Useful for nested loops.
    """
    # output_filename = _filename_to_jpg(output_filename)
    output_folder_name = os.path.dirname(output_filename)
    if output_folder_name:
        os.makedirs(output_folder_name, exist_ok=True)

    if init_image:
        eng_config.init_image = init_image
        output_size_X, output_size_Y = VF.filesize_matching_aspect_ratio(init_image, eng_config.output_image_size[0], eng_config.output_image_size[1])
        eng_config.output_image_size = [output_size_X, output_size_Y]

    # suppress stdout to keep the progress bar clear
    with open(os.devnull, 'w') as devnull:
        with contextlib.redirect_stdout(devnull):
            eng = Engine(eng_config)
            eng.initialize_VQGAN_CLIP()
    parsed_text_prompts, parsed_image_prompts, parsed_noise_prompts = VF.parse_all_prompts(text_prompts, image_prompts, noise_prompts)
    eng.encode_and_append_prompts(0, parsed_text_prompts, parsed_image_prompts, parsed_noise_prompts)
    eng.configure_optimizer()
    # metadata to save to jpge file as data chunks
    img_info =  [('text_prompts',text_prompts),
            ('image_prompts',image_prompts),
            ('noise_prompts',noise_prompts),
            ('iterations',iterations),
            ('init_image',init_image),
            ('save_every',save_every),
            ('seed',eng.conf.seed)]

    # generate the image
    try:
        for iteration_num in tqdm(range(1,iterations+1),unit='iteration',desc='single image',leave=leave_progress_bar):
            #perform iterations of train()
            lossAll = eng.train(iteration_num)
           
            if save_every and iteration_num % save_every == 0:
                if verbose:
                    # display some statistics about how the GAN training is going whever we save an interim image
                    losses_str = ', '.join(f'{loss.item():7.3f}' for loss in lossAll)
                    tqdm.write(f'iteration:{iteration_num:6d}\tloss sum: {sum(lossAll).item():7.3f}\tloss for each prompt:{losses_str}')
                # save an interim copy of the image so you can look at it as it changes if you like
                eng.save_current_output(output_filename,img_info) 

        # Always save the output at the end
        eng.save_current_output(output_filename,img_info) 
    except KeyboardInterrupt:
        pass

    config_info=f'iterations: {iterations}, '\
            f'image_prompts: {image_prompts}, '\
            f'noise_prompts: {noise_prompts}, '\
            f'init_weight_method: {eng_config.init_image_method}, '\
            f'init_weight {eng_config.init_weight:1.2f}, '\
            f'init_image {init_image}, '\
            f'seed {eng.conf.seed}'
    return config_info

def restyle_video_frames(video_frames,
    eng_config=VQGAN_CLIP_Config(),
    text_prompts = 'Covered in spiders | Surreal:0.5',
    image_prompts = [],
    noise_prompts = [],
    iterations = 15,
    save_every = None,
    generated_video_frames_path='./video_frames',
    current_source_frame_prompt_weight=0.0,
    previous_generated_frame_prompt_weight=0.0,
    generated_frame_init_blend=0.2,
    z_smoother=False,
    z_smoother_buffer_len=3,
    z_smoother_alpha=0.6):
    """Apply a style to an existing video using VQGAN+CLIP using a blended input frame method. The still image 
    frames from the original video are extracted, and used as initial images for VQGAN+CLIP. The resulting 
    folder of stills are then encoded into an HEVC video file. The audio from the original may optionally be 
    transferred. The configuration of the VQGAN+CLIP algorithms is done via a VQGAN_CLIP_Config instance. 
    Unlike restyle_video, in restyle_video_blended each new frame of video is initialized using a blend of the 
    new source frame and the old *generated* frame. This results in an output video that transitions much more
    smoothly between frames. Using the method parameter current_frame_prompt_weight lets you decide how much 
    of the new source frame to use versus the previous generated frame.

    It is suggested to also use a config.init_weight > 0 so that the resulting generated video will look more
    like the original video frames.

    Args:
        Args:
        * video_frames (list of str) : List of paths to the video frames that will be restyled.
        * eng_config (VQGAN_CLIP_Config, optional): An instance of VQGAN_CLIP_Config with attributes customized for your use. See the documentation for VQGAN_CLIP_Config().
        * text_prompts (str, optional) : Text that will be turned into a prompt via CLIP. Default = []  
        * image_prompts (str, optional) : Path to image that will be turned into a prompt via CLIP. Default = []
        * noise_prompts (str, optional) : Random number seeds can be used as prompts using the same format as a text prompt. E.g. \'123:0.1|234:0.2|345:0.3\' Stories (^) are supported. Default = []
        * iterations (int, optional) : Number of iterations of train() to perform for each frame of video. Default = 15 
        * save_every (int, optional) : An interim image will be saved as the final image is being generated. It's saved to the output location every save_every iterations, and training stats will be displayed. Default = 50  
        * generated_video_frames_path (str, optional) : Path where still images should be saved as they are generated before being combined into a video. Defaults to './video_frames'.
        * current_frame_prompt_weight (float) : Using the current frame of source video as an image prompt (as well as init_image), this assigns a weight to that image prompt. Default = 0.0
        * generated_frame_init_blend (float) : How much of the previous generated image to blend in to a new frame's init_image. 0 means no previous generated image, 1 means 100% previous generated image. Default = 0.2
        * z_smoother (boolean, optional) : If true, smooth the latent vectors (z) used for image generation by combining multiple z vectors through an exponentially weighted moving average (EWMA). Defaults to False.
        * z_smoother_buffer_len (int, optional) : How many images' latent vectors should be combined in the smoothing algorithm. Bigger numbers will be smoother, and have more blurred motion. Must be an odd number. Defaults to 3.
        * z_smoother_alpha (float, optional) : When combining multiple latent vectors for smoothing, this sets how important the "keyframe" z is. As frames move further from the keyframe, their weight drops by (1-z_smoother_alpha) each frame. Bigger numbers apply more smoothing. Defaults to 0.6.
"""
    parsed_text_prompts, parsed_image_prompts, parsed_noise_prompts = VF.parse_all_prompts(text_prompts, image_prompts, noise_prompts)

    # lock in a seed to use for each frame
    if not eng_config.seed:
        # note, retreiving torch.seed() also sets the torch seed
        eng_config.seed = torch.seed()

    # if the location for the generated video frames doesn't exist, create it
    if not os.path.exists(generated_video_frames_path):
        os.mkdir(generated_video_frames_path)
    else:
        VF.delete_files(generated_video_frames_path)

    output_size_X, output_size_Y = VF.filesize_matching_aspect_ratio(video_frames[0], eng_config.output_image_size[0], eng_config.output_image_size[1])
    eng_config.output_image_size = [output_size_X, output_size_Y]

    # suppress stdout to keep the progress bar clear
    with open(os.devnull, 'w') as devnull:
        with contextlib.redirect_stdout(devnull):
            eng = Engine(eng_config)
            eng.initialize_VQGAN_CLIP()

    smoothed_z = Z_Smoother(buffer_len=z_smoother_buffer_len, alpha=z_smoother_alpha)
    # generate images
    video_frame_num = 1
    try:
        last_video_frame_generated = video_frames[0]
        video_frames_loop = tqdm(video_frames,unit='image',desc='style transfer')
        for video_frame in video_frames_loop:
            filename_to_save = os.path.basename(os.path.splitext(video_frame)[0]) + '.png'
            filepath_to_save = os.path.join(generated_video_frames_path,filename_to_save)

            # INIT IMAGE
            # By default, the init_image is the new frame of source video.
            pil_image_new_frame = Image.open(video_frame).convert('RGB').resize([output_size_X,output_size_Y], resample=Image.LANCZOS)
            # Blend the new original frame with the most recent generated frame. Use that as the initial image for the upcoming frame.
            if generated_frame_init_blend:
                # open the last frame of generated video
                pil_image_previous_generated_frame = Image.open(last_video_frame_generated).convert('RGB').resize([output_size_X,output_size_Y], resample=Image.LANCZOS)
                pil_init_image = Image.blend(pil_image_new_frame,pil_image_previous_generated_frame,generated_frame_init_blend)
            else:
                pil_init_image = pil_image_new_frame
            eng.convert_image_to_init_image(pil_init_image)

            # Optionally use the current source video frame, and the previous generate frames, as input prompts
            eng.clear_all_prompts()
            current_prompt_number = 0
            eng.encode_and_append_prompts(current_prompt_number, parsed_text_prompts, parsed_image_prompts, parsed_noise_prompts)
            if current_source_frame_prompt_weight:
                eng.encode_and_append_pil_image(pil_image_new_frame, weight=current_source_frame_prompt_weight)
            if previous_generated_frame_prompt_weight:
                eng.encode_and_append_pil_image(pil_image_previous_generated_frame, weight=previous_generated_frame_prompt_weight)

            # Setup for this frame is complete. Configure the optimizer for this z.
            eng.configure_optimizer()

            # Generate a new image
            for iteration_num in range(1,iterations+1):
                #perform iterations of train()
                lossAll = eng.train(iteration_num)
                # TODO reimplement save_every
                # if change_prompt_every and iteration_num % change_prompt_every == 0:
                #     # change prompts if every change_prompt_every iterations
                #     current_prompt_number += 1
                #     eng.clear_all_prompts()
                #     eng.encode_and_append_prompts(current_prompt_number, parsed_text_prompts, parsed_image_prompts, parsed_noise_prompts)
                #     # eng.encode_and_append_pil_image(pil_image_new_frame, weight=current_frame_prompt_weight)
                #     eng.configure_optimizer()

                if save_every and iteration_num % save_every == 0:
                    # save a frame of video every .save_every iterations
                    losses_str = ', '.join(f'{loss.item():7.3f}' for loss in lossAll)
                    tqdm.write(f'iteration:{iteration_num:6d}\tvideo frame: {video_frame_num:6d}\tloss sum: {sum(lossAll).item():7.3f}\tloss for each prompt:{losses_str}')
                    eng.save_current_output(filepath_to_save)

            # save a frame of video every iterations
            # display some statistics about how the GAN training is going whever we save an image
            losses_str = ', '.join(f'{loss.item():7.3f}' for loss in lossAll)
            tqdm.write(f'iteration:{iteration_num:6d}\tvideo frame: {video_frame_num:6d}\tloss sum: {sum(lossAll).item():7.3f}\tloss for each prompt:{losses_str}')

            # metadata to save to PNG file as data chunks
            png_info =  [('text_prompts',text_prompts),
                ('image_prompts',image_prompts),
                ('noise_prompts',noise_prompts),
                ('iterations',iterations),
                ('init_image',video_frame),
                ('save_every',save_every),
                ('change_prompt_every','N/A'),
                ('seed',eng.conf.seed),
                ('current_source_frame_prompt_weight',f'{current_source_frame_prompt_weight:2.2f}'),
                ('previous_generated_frame_prompt_weight',f'{previous_generated_frame_prompt_weight:2.2f}'),
                ('generated_frame_init_blend',f'{generated_frame_init_blend:2.2f}')]
            # if making a video, save a frame named for the video step
            if z_smoother:
                smoothed_z.append(eng._z.clone())
                output_tensor = eng.synth(smoothed_z._mid_ewma())
                Engine.save_tensor_as_image(output_tensor,filepath_to_save,VF.png_info_chunks(png_info))
            else:
                eng.save_current_output(filepath_to_save,VF.png_info_chunks(png_info))
            last_video_frame_generated = filepath_to_save
            video_frame_num += 1
    except KeyboardInterrupt:
        pass
    config_info=f'iterations: {iterations}, '\
            f'image_prompts: {image_prompts}, '\
            f'noise_prompts: {noise_prompts}, '\
            f'init_weight_method: {eng_config.init_image_method}, '\
            f'init_weight {eng_config.init_weight:1.2f}, '\
            f'init_image {generated_video_frames_path}, '\
            f'current_source_frame_prompt_weight {current_source_frame_prompt_weight:2.2f}, '\
            f'previous_generated_frame_prompt_weight {previous_generated_frame_prompt_weight:2.2f}, '\
            f'generated_frame_init_blend {generated_frame_init_blend:2.2f}, '\
            f'seed {eng.conf.seed}'
    return config_info

def video_frames(num_video_frames,
        iterations_per_frame = 30,
        iterations_for_first_frame = 100,
        eng_config=VQGAN_CLIP_Config(),
        text_prompts = [],
        image_prompts = [],
        noise_prompts = [],
        change_prompts_on_frame = None,
        init_image = None,
        generated_video_frames_path='./video_frames',
        zoom_scale=1.0,
        shift_x=0, 
        shift_y=0,
        z_smoother=False,
        z_smoother_buffer_len=5,
        z_smoother_alpha=0.9,
        verbose=False,
        leave_progress_bar = True):
    """Generate a series of PNG-formatted images using VQGAN+CLIP where each image is related to the previous image so they can be combined into a video. 
    The configuration of the VQGAN+CLIP algorithms is done via a VQGAN_CLIP_Config instance.

    Args:
        * num_video_frames (int) : Number of video frames to be generated.  
        * iterations_per_frame (int, optional) : Number of iterations of train() to perform on each generated video frame. Default = 30
        * iterations_for_first_frame (int, optional) : Number of additional iterations of train() to perform on the first frame so that the image is not a gray/random field. Default = 30
        * eng_config (VQGAN_CLIP_Config, optional): An instance of VQGAN_CLIP_Config with attributes customized for your use. See the documentation for VQGAN_CLIP_Config().
        * text_prompts (str, optional) : Text that will be turned into a prompt via CLIP. Default = []  
        * image_prompts (str, optional) : Path to image that will be turned into a prompt via CLIP. Default = []
        * noise_prompts (str, optional) : Random number seeds can be used as prompts using the same format as a text prompt. E.g. \'123:0.1|234:0.2|345:0.3\' Stories (^) are supported. Default = []
        * change_prompts_on_frame (list(int)) : All prompts (separated by "^") will be cycled forward on the video frames provided here. Defaults to None.
        * init_image (str, optional) : Path to an image file that will be used as the seed to generate output (analyzed for pixels).
        * video_frames_path (str, optional) : Path where still images should be saved as they are generated before being combined into a video. Defaults to './video_frames'.
        * zoom_scale (float) : Every save_every iterations, a video frame is saved. That frame is shifted scaled by a factor of zoom_scale, and used as the initial image to generate the next frame. Default = 1.0
        * shift_x (int, optional) : Every save_every iterations, a video frame is saved. That frame is shifted shift_x pixels in the x direction, and used as the initial image to generate the next frame. Default = 0
        * shift_y (int, optional) : Every save_every iterations, a video frame is saved. That frame is shifted shift_y pixels in the y direction, and used as the initial image to generate the next frame. Default = 0
        * z_smoother (boolean, optional) : If true, smooth the latent vectors (z) used for image generation by combining multiple z vectors through an exponentially weighted moving average (EWMA). Defaults to False.
        * z_smoother_buffer_len (int, optional) : How many images' latent vectors should be combined in the smoothing algorithm. Bigger numbers will be smoother, and have more blurred motion. Must be an odd number. Defaults to 3.
        * z_smoother_alpha (float, optional) : When combining multiple latent vectors for smoothing, this sets how important the "keyframe" z is. As frames move further from the keyframe, their weight drops by (1-z_smoother_alpha) each frame. Bigger numbers apply more smoothing. Defaults to 0.7.
        * verbose (boolean, optional) : When true, prints diagnostic data every time a video frame is saved. Defaults to False.
        * leave_progress_bar (boolean, optional) : When False, the tqdm progress bar will disappear when the work is completed. Useful for nested loops.
    """
    if init_image:
        eng_config.init_image = init_image
    parsed_text_prompts, parsed_image_prompts, parsed_noise_prompts = VF.parse_all_prompts(text_prompts, image_prompts, noise_prompts)
    # suppress stdout to keep the progress bar clear
    with open(os.devnull, 'w') as devnull:
        with contextlib.redirect_stdout(devnull):
            eng = Engine(eng_config)
            eng.initialize_VQGAN_CLIP()
    current_prompt_number = 0
    eng.encode_and_append_prompts(current_prompt_number, parsed_text_prompts, parsed_image_prompts, parsed_noise_prompts)
    eng.configure_optimizer()

    # if the location for the interim video frames doesn't exist, create it
    if not os.path.exists(generated_video_frames_path):
        os.mkdir(generated_video_frames_path)
    else:
        VF.delete_files(generated_video_frames_path)

    # Smooth the latent vector z with recent results. Maintain a list of recent latent vectors.
    smoothed_z = Z_Smoother(buffer_len=z_smoother_buffer_len, alpha=z_smoother_alpha)
    output_image_size_x, output_image_size_y = eng.calculate_output_image_size()
    # generate images
    try:
        # without an initial image, the first frame usually takes more iterations to converge away from a gray field.
        if not init_image and iterations_for_first_frame:
            for iteration_num in tqdm(range(iterations_for_first_frame),unit='iteration',desc='first frame',leave=False):
                lossAll = eng.train(iteration_num)

        # generate the video frames
        for video_frame_num in tqdm(range(1,num_video_frames+1),unit='frame',desc='video frames',leave=leave_progress_bar):
            for iteration_num in tqdm(range(iterations_per_frame),unit='iteration',desc='generating frame',leave=False):
                lossAll = eng.train(iteration_num)

            if change_prompts_on_frame is not None:
                if video_frame_num in change_prompts_on_frame:
                    # change prompts if the current frame number is in the list of change frames
                    current_prompt_number += 1
                    eng.clear_all_prompts()
                    eng.encode_and_append_prompts(current_prompt_number, parsed_text_prompts, parsed_image_prompts, parsed_noise_prompts)

            # Zoom / shift the generated image
            pil_image = TF.to_pil_image(eng.output_tensor[0].cpu())
            if zoom_scale != 1.0:
                new_pil_image = VF.zoom_at(pil_image, output_image_size_x/2, output_image_size_y/2, zoom_scale)
            else:
                new_pil_image = pil_image

            if shift_x or shift_y:
                new_pil_image = ImageChops.offset(new_pil_image, shift_x, shift_y)
            
            # Re-encode and use this as the new initial image for the next iteration
            eng.convert_image_to_init_image(new_pil_image)

            eng.configure_optimizer()

            if verbose:
                # display some statistics about how the GAN training is going whever we save an interim image
                losses_str = ', '.join(f'{loss.item():7.3f}' for loss in lossAll)
                tqdm.write(f'iteration:{iteration_num:6d}\tvideo frame: {video_frame_num:6d}\tloss sum: {sum(lossAll).item():7.3f}\tloss for each prompt:{losses_str}')

            # metadata to save to PNG file as data chunks
            img_info =  [('text_prompts',text_prompts),
                ('image_prompts',image_prompts),
                ('noise_prompts',noise_prompts),
                ('iterations',iterations_per_frame),
                ('init_image',video_frame_num),
                ('change_prompt_every','N/A'),
                ('seed',eng.conf.seed),
                ('zoom_scale',zoom_scale),
                ('shift_x',shift_x),
                ('shift_y',shift_y),
                ('z_smoother',z_smoother),
                ('z_smoother_buffer_len',z_smoother_buffer_len),
                ('z_smoother_alpha',z_smoother_alpha)]
            # if making a video, save a frame named for the video step
            filepath_to_save = os.path.join(generated_video_frames_path,f'frame_{video_frame_num:012d}.jpg')
            if z_smoother:
                smoothed_z.append(eng._z.clone())
                output_tensor = eng.synth(smoothed_z._mean())
                Engine.save_tensor_as_image(output_tensor,filepath_to_save,img_info)
            else:
                eng.save_current_output(filepath_to_save,img_info)

    except KeyboardInterrupt:
        pass
    # metadata to return so that it can be saved to the video file using e.g. ffmpeg.
    config_info=f'iterations: {iterations_per_frame}, '\
            f'image_prompts: {image_prompts}, '\
            f'noise_prompts: {noise_prompts}, '\
            f'init_weight_method: {eng_config.init_image_method}, '\
            f'init_weight {eng_config.init_weight:1.2f}, '\
            f'init_image {init_image}, '\
            f'seed {eng.conf.seed}, '\
            f'zoom_scale {zoom_scale}, '\
            f'shift_x {shift_x}, '\
            f'shift_y {shift_y}, '\
            f'z_smoother {z_smoother}, '\
            f'z_smoother_buffer_len {z_smoother_buffer_len}, '\
            f'z_smoother_alpha {z_smoother_alpha}'
    return config_info


def _filename_to_jpg(file_path):
    dir = os.path.dirname(file_path)
    filename_without_path = os.path.basename(file_path)
    basename_without_ext, ext = os.path.splitext(filename_without_path)
    if ext.lower() not in ['.jpg','']:
        warnings.warn('vqgan_clip_generator can only create and save .jpg files.')
    path_str = os.path.join(dir,basename_without_ext+'.jpg')
    return f'{path_str}'

def style_transfer(video_frames,
    eng_config=VQGAN_CLIP_Config(),
    text_prompts = 'Covered in spiders | Surreal:0.5',
    image_prompts = [],
    noise_prompts = [],
    iterations_per_frame = 15,
    iterations_for_first_frame = 15,
    current_source_frame_image_weight = 2.0,
    change_prompts_on_frame = None,
    generated_video_frames_path='./video_frames',
    current_source_frame_prompt_weight=0.0,
    z_smoother=False,
    z_smoother_buffer_len=3,
    z_smoother_alpha=0.7,
    verbose=False,
    leave_progress_bar = True):
    """Apply a style to existing video frames using VQGAN+CLIP.
    Set values of iteration_per_frame to determine how much the style transfer effect will be.
    Set values of source_frame_weight to determine how closely the result will match the source image. Balance iteration_per_frame and source_frame_weight to influence output.
    Set z_smoother to True to apply some latent-vector-based motion smoothing that will increase frame-to-frame consistency further at the cost of adding some motion blur.
    Set current_source_frame_prompt_weight >0 to have the generated content CLIP-match the source image.

    Args:
    * video_frames (list of str) : List of paths to the video frames that will be restyled.
    * eng_config (VQGAN_CLIP_Config, optional): An instance of VQGAN_CLIP_Config with attributes customized for your use. See the documentation for VQGAN_CLIP_Config().
    * text_prompts (str, optional) : Text that will be turned into a prompt via CLIP. Default = []  
    * image_prompts (str, optional) : Path to image that will be turned into a prompt via CLIP. Default = []
    * noise_prompts (str, optional) : Random number seeds can be used as prompts using the same format as a text prompt. E.g. \'123:0.1|234:0.2|345:0.3\' Stories (^) are supported. Default = []
    * change_prompts_on_frame (list(int)) : All prompts (separated by "^" will be cycled forward on the video frames provided here. Defaults to None.
    * iterations_per_frame (int, optional) : Number of iterations of train() to perform for each frame of video. Default = 15 
    * generated_video_frames_path (str, optional) : Path where still images should be saved as they are generated before being combined into a video. Defaults to './video_frames'.
    * current_source_frame_image_weight (float) : Assigns a loss weight to make the output image look like the source image itself. Default = 0.0
    * current_source_frame_prompt_weight (float) : Assigns a loss weight to make the output image look like the CLIP representation of the source image. Default = 0.0
    * z_smoother (boolean, optional) : If true, smooth the latent vectors (z) used for image generation by combining multiple z vectors through an exponentially weighted moving average (EWMA). Defaults to False.
    * z_smoother_buffer_len (int, optional) : How many images' latent vectors should be combined in the smoothing algorithm. Bigger numbers will be smoother, and have more blurred motion. Must be an odd number. Defaults to 3.
    * z_smoother_alpha (float, optional) : When combining multiple latent vectors for smoothing, this sets how important the "keyframe" z is. As frames move further from the keyframe, their weight drops by (1-z_smoother_alpha) each frame. Bigger numbers apply more smoothing. Defaults to 0.6.
    * leave_progress_bar (boolean, optional) : When False, the tqdm progress bar will disappear when the work is completed. Useful for nested loops.
"""
    eng_config.init_weight = current_source_frame_image_weight

    # by default, run the first frame for the same number of iterations as the rest of the frames. It can be useful to use more though.
    if not iterations_for_first_frame:
        iterations_for_first_frame = iterations_per_frame

    # Let's generate a single image to initialize the video. Otherwise it takes a few frames for the new video to stabilize on the generated imagery.
    init_image = 'init_image.jpg'
    eng_config_init_img = eng_config
    eng_config_init_img.init_image_method = 'original'
    image(output_filename=init_image,
        eng_config=eng_config_init_img,
        text_prompts=text_prompts,
        image_prompts = image_prompts,
        noise_prompts = noise_prompts,
        init_image = video_frames[0],
        iterations = iterations_for_first_frame,
        save_every = None,
        verbose = False,
        leave_progress_bar = False)

    parsed_text_prompts, parsed_image_prompts, parsed_noise_prompts = VF.parse_all_prompts(text_prompts, image_prompts, noise_prompts)

    # lock in a seed to use for each frame
    if not eng_config.seed:
        # note, retreiving torch.seed() also sets the torch seed
        eng_config.seed = torch.seed()

    # if the location for the generated video frames doesn't exist, create it
    if not os.path.exists(generated_video_frames_path):
        os.mkdir(generated_video_frames_path)
    else:
        VF.delete_files(generated_video_frames_path)

    output_size_X, output_size_Y = VF.filesize_matching_aspect_ratio(video_frames[0], eng_config.output_image_size[0], eng_config.output_image_size[1])
    eng_config.output_image_size = [output_size_X, output_size_Y]
    # alternate_img_target is required for restyling video. alternate_img_target_decay is experimental.
    if eng_config.init_image_method not in ['alternate_img_target_decay', 'alternate_img_target']:
        eng_config.init_image_method = 'alternate_img_target'

    # suppress stdout to keep the progress bar clear
    with open(os.devnull, 'w') as devnull:
        with contextlib.redirect_stdout(devnull):
            eng = Engine(eng_config)
            eng.initialize_VQGAN_CLIP()

    if z_smoother:
        # Populate the z smoother with the initial image
        init_image_pil = Image.open(init_image).convert('RGB').resize([output_size_X,output_size_Y], resample=Image.LANCZOS)
<<<<<<< HEAD
        init_img_z = eng.pil_image_to_latent_vector(init_image_pil)
=======
        # init_img_z = eng.pil_image_to_latent_vector(init_image_pil)
>>>>>>> 1a0f2f76
        smoothed_z = Z_Smoother(buffer_len=z_smoother_buffer_len, alpha=z_smoother_alpha)

    # generate images
    video_frame_num = 1
    current_prompt_number = 0
    try:
        # To generate the first frame of video, either use the init_image argument, or the first frame of source video.
        last_video_frame_generated = init_image
        video_frames_loop = tqdm(video_frames,unit='image',desc='style transfer',leave=leave_progress_bar)
        for video_frame in video_frames_loop:
            filename_to_save = os.path.basename(os.path.splitext(video_frame)[0]) + '.jpg'
            filepath_to_save = os.path.join(generated_video_frames_path,filename_to_save)

            # INIT IMAGE
            # Alternate aglorithm - init image is previous output
            # alternate_image_target is the new source frame. Apply a loss in Engine using conf.init_image_method == 'alternate_img_target'
            pil_image_new_frame = Image.open(video_frame).convert('RGB').resize([output_size_X,output_size_Y], resample=Image.LANCZOS)
            pil_image_previous_generated_frame = Image.open(last_video_frame_generated).convert('RGB').resize([output_size_X,output_size_Y], resample=Image.LANCZOS)
            eng.convert_image_to_init_image(pil_image_previous_generated_frame)
            eng.set_alternate_image_target(pil_image_new_frame)

            # Optionally use the current source video frame, and the previous generate frames, as input prompts
            eng.clear_all_prompts()
            if change_prompts_on_frame is not None:
                if video_frame_num in change_prompts_on_frame:
                    # change prompts if the current frame number is in the list of change frames
                    current_prompt_number += 1
            eng.encode_and_append_prompts(current_prompt_number, parsed_text_prompts, parsed_image_prompts, parsed_noise_prompts)
            if current_source_frame_prompt_weight:
                eng.encode_and_append_pil_image(pil_image_new_frame, weight=current_source_frame_prompt_weight)

            # Setup for this frame is complete. Configure the optimizer for this z.
            eng.configure_optimizer()

            # Generate a new image
            for iteration_num in tqdm(range(1,iterations_per_frame+1),unit='iteration',desc='generating frame',leave=False):
                #perform iterations of train()
                lossAll = eng.train(iteration_num)          

            if verbose:
                # display some statistics about how the GAN training is going whever we save an image
                losses_str = ', '.join(f'{loss.item():7.3f}' for loss in lossAll)
                tqdm.write(f'iteration:{iteration_num:6d}\tvideo frame: {video_frame_num:6d}\tloss sum: {sum(lossAll).item():7.3f}\tloss for each prompt:{losses_str}')

            # save a frame of video
            # metadata to save to PNG file as data chunks
            img_info =  [('text_prompts',text_prompts),
                ('image_prompts',image_prompts),
                ('noise_prompts',noise_prompts),
                ('iterations_per_frame',iterations_per_frame),
                ('init_image',video_frame),
                ('change_prompt_every','N/A'),
                ('seed',eng.conf.seed),
                ('z_smoother',z_smoother),
                ('z_smoother_buffer_len',z_smoother_buffer_len),
                ('z_smoother_alpha',z_smoother_alpha),
                ('current_source_frame_prompt_weight',f'{current_source_frame_prompt_weight:2.2f}'),
                ('current_source_frame_image_weight',f'{current_source_frame_image_weight:2.2f}')]
            if z_smoother:
                smoothed_z.append(eng._z.clone())
                output_tensor = eng.synth(smoothed_z._mid_ewma())
                Engine.save_tensor_as_image(output_tensor,filepath_to_save,img_info)
            else:
                eng.save_current_output(filepath_to_save,img_info)
            last_video_frame_generated = filepath_to_save
            video_frame_num += 1
    except KeyboardInterrupt:
        pass

    config_info=f'iterations_per_frame: {iterations_per_frame}, '\
            f'image_prompts: {image_prompts}, '\
            f'noise_prompts: {noise_prompts}, '\
            f'init_weight {eng_config.init_weight:1.2f}, '\
            f'init_image {init_image}, '\
            f'current_source_frame_prompt_weight {current_source_frame_prompt_weight:2.2f}, '\
            f'current_source_frame_image_weight {current_source_frame_image_weight:2.2f}, '\
            f'z_smoother {z_smoother:2.2f}, '\
            f'z_smoother_buffer_len {z_smoother_buffer_len:2.2f}, '\
            f'z_smoother_alpha {z_smoother_alpha:2.2f}, '\
            f'seed {eng.conf.seed}'

    return config_info<|MERGE_RESOLUTION|>--- conflicted
+++ resolved
@@ -495,11 +495,7 @@
     if z_smoother:
         # Populate the z smoother with the initial image
         init_image_pil = Image.open(init_image).convert('RGB').resize([output_size_X,output_size_Y], resample=Image.LANCZOS)
-<<<<<<< HEAD
-        init_img_z = eng.pil_image_to_latent_vector(init_image_pil)
-=======
         # init_img_z = eng.pil_image_to_latent_vector(init_image_pil)
->>>>>>> 1a0f2f76
         smoothed_z = Z_Smoother(buffer_len=z_smoother_buffer_len, alpha=z_smoother_alpha)
 
     # generate images
