--- conflicted
+++ resolved
@@ -40,11 +40,7 @@
                      '-filter:v', 'fps='+str(extraction_framerate),
                      '-hide_banner',
                      '-loglevel', 'error',
-<<<<<<< HEAD
-                     extracted_video_frames_path+os.sep+'frame_%12d.png'])
-=======
                      extracted_video_frames_path+os.sep+'frame_%12d.jpg'])
->>>>>>> 1a0f2f76
 
     video_frames = sorted(
         glob.glob(f'{extracted_video_frames_path}{os.sep}*.jpg'))
